"""Generates API documentation by introspection."""
import importlib
import rest_framework
from rest_framework import viewsets
from rest_framework.serializers import BaseSerializer
from rest_framework_swagger import SWAGGER_SETTINGS

from .introspectors import (
    APIViewIntrospector,
    BaseMethodIntrospector,
    IntrospectorHelper,
    ViewSetIntrospector,
    WrappedAPIViewIntrospector,
    get_data_type,
    get_default_value,
)
from .compat import OrderedDict


class DocumentationGenerator(object):
    # Serializers defined in docstrings
    explicit_serializers = set()

    # Serializers defined in fields
    fields_serializers = set()

    # Response classes defined in docstrings
    explicit_response_types = dict()

    def __init__(self, for_user=None):

        # unauthenticated user is expected to be in the form 'module.submodule.Class' if a value is present
        unauthenticated_user = SWAGGER_SETTINGS.get('unauthenticated_user')

        # attempt to load unathenticated_user class from settings if a user is not supplied
        if not for_user and unauthenticated_user:
            module_name, class_name = unauthenticated_user.rsplit(".", 1)
            unauthenticated_user_class = getattr(importlib.import_module(module_name), class_name)
            for_user = unauthenticated_user_class()

        self.user = for_user

    def generate(self, apis):
        """
        Returns documentation for a list of APIs
        """
        api_docs = []
        for api in apis:
            api_docs.append({
                'description': IntrospectorHelper.get_summary(api['callback']),
                'path': api['path'],
                'operations': self.get_operations(api, apis),
            })

        return api_docs

    def get_introspector(self, api, apis):
        path = api['path']
        pattern = api['pattern']
        callback = api['callback']
        if callback.__module__ == 'rest_framework.decorators':
            return WrappedAPIViewIntrospector(callback, path, pattern, self.user)
        elif issubclass(callback, viewsets.ViewSetMixin):
            patterns = [a['pattern'] for a in apis
                        if a['callback'] == callback]
            return ViewSetIntrospector(callback, path, pattern, self.user, patterns=patterns)
        else:
            return APIViewIntrospector(callback, path, pattern, self.user)

    def get_operations(self, api, apis=None):
        """
        Returns docs for the allowed methods of an API endpoint
        """
        if apis is None:
            apis = [api]
        operations = []

        introspector = self.get_introspector(api, apis)

        for method_introspector in introspector:
            if not isinstance(method_introspector, BaseMethodIntrospector) or \
                    method_introspector.get_http_method() == "OPTIONS":
                continue  # No one cares. I impose JSON.

            doc_parser = method_introspector.get_yaml_parser()

            serializer = self._get_method_serializer(method_introspector)

            response_type = self._get_method_response_type(
                doc_parser, serializer, introspector, method_introspector)

            operation = {
                'method': method_introspector.get_http_method(),
                'summary': method_introspector.get_summary(),
                'nickname': method_introspector.get_nickname(),
                'notes': method_introspector.get_notes(),
                'type': response_type,
            }

            if doc_parser.yaml_error is not None:
                operation['notes'] += "<pre>YAMLError:\n {err}</pre>".format(
                    err=doc_parser.yaml_error)

            response_messages = doc_parser.get_response_messages()
            parameters = doc_parser.discover_parameters(
                inspector=method_introspector)

            operation['parameters'] = parameters or []

            if response_messages:
                operation['responseMessages'] = response_messages
            # operation.consumes
            consumes = doc_parser.get_consumes()
            if consumes:
                operation['consumes'] = consumes
            # operation.produces
            produces = doc_parser.get_produces()
            if produces:
                operation['produces'] = produces

            operations.append(operation)

        return operations

    def get_models(self, apis):
        """
        Builds a list of Swagger 'models'. These represent
        DRF serializers and their fields
        """
        serializers = self._get_serializer_set(apis)
        serializers.update(self.explicit_serializers)
        serializers.update(
            self._find_field_serializers(serializers)
        )

        models = {}

        for serializer in serializers:
            data = self._get_serializer_fields(serializer)

            # Register 2 models with different subset of properties suitable
            # for data reading and writing.
            # i.e. rest framework does not output write_only fields in response
            # or require read_only fields in complex input.

            serializer_name = IntrospectorHelper.get_serializer_name(serializer)
            # Writing
            # no readonly fields
            w_name = "Write{serializer}".format(serializer=serializer_name)

            w_properties = OrderedDict((k, v) for k, v in data['fields'].items()
                                       if k not in data['read_only'])

            models[w_name] = {
                'id': w_name,
                'required': [i for i in data['required'] if i in w_properties.keys()],
                'properties': w_properties,
            }

            # Reading
            # no write_only fields
            r_name = serializer_name

            r_properties = OrderedDict((k, v) for k, v in data['fields'].items()
                                       if k not in data['write_only'])

            models[r_name] = {
                'id': r_name,
                'required': [i for i in r_properties.keys()],
                'properties': r_properties,
            }

            # Enable original model for testing purposes
            # models[serializer_name] = {
            #     'id': serializer_name,
            #     'required': data['required'],
            #     'properties': data['fields'],
            # }

        models.update(self.explicit_response_types)
        models.update(self.fields_serializers)
        return models

    def _get_method_serializer(self, method_inspector):
        """
        Returns serializer used in method.
        Registers custom serializer from docstring in scope.

        Serializer might be ignored if explicitly told in docstring
        """
        doc_parser = method_inspector.get_yaml_parser()

        if doc_parser.get_response_type() is not None:
            # Custom response class detected
            return None

        if doc_parser.should_omit_serializer():
            return None

        serializer = method_inspector.get_response_serializer_class()
        return serializer

    def _get_method_response_type(self, doc_parser, serializer,
                                  view_inspector, method_inspector):
        """
        Returns response type for method.
        This might be custom `type` from docstring or discovered
        serializer class name.

        Once custom `type` found in docstring - it'd be
        registered in a scope
        """
        response_type = doc_parser.get_response_type()
        if response_type is not None:
            # Register class in scope
            view_name = view_inspector.callback.__name__
            view_name = view_name.replace('ViewSet', '')
            view_name = view_name.replace('APIView', '')
            view_name = view_name.replace('View', '')
            response_type_name = "{view}{method}Response".format(
                view=view_name,
                method=method_inspector.method.title().replace('_', '')
            )
            self.explicit_response_types.update({
                response_type_name: {
                    "id": response_type_name,
                    "properties": response_type
                }
            })
            return response_type_name
        else:
            serializer_name = IntrospectorHelper.get_serializer_name(serializer)
            if serializer_name is not None:
                return serializer_name

            return 'object'

    def _get_serializer_set(self, apis):
        """
        Returns a set of serializer classes for a provided list
        of APIs
        """
        serializers = set()

        for api in apis:
            introspector = self.get_introspector(api, apis)
            for method_introspector in introspector:
                serializer = self._get_method_serializer(method_introspector)
                if serializer is not None:
                    serializers.add(serializer)
                extras = method_introspector.get_extra_serializer_classes()
                for extra in extras:
                    if extra is not None:
                        serializers.add(extra)

        return serializers

    def _find_field_serializers(self, serializers, found_serializers=set()):
        """
        Returns set of serializers discovered from fields
        """
        def get_thing(field, key):
            if rest_framework.VERSION >= '3.0.0':
                from rest_framework.serializers import ListSerializer
                if isinstance(field, ListSerializer):
                    return key(field.child)
            return key(field)

        serializers_set = set()
        for serializer in serializers:
            fields = serializer().get_fields()
            for name, field in fields.items():
                if isinstance(field, BaseSerializer):
<<<<<<< HEAD
                    serializers_set.add(field)
                    if field not in found_serializers:
                        serializers_set.update(self._find_field_serializers((field.__class__, ), serializers_set))
=======
                    serializers_set.add(get_thing(field, lambda f: f))
                    if field not in found_serializers:
                        serializers_set.update(
                            self._find_field_serializers(
                                (get_thing(field, lambda f: f.__class__),),
                                serializers_set))
>>>>>>> 082e0a5c

        return serializers_set

    def _get_serializer_fields(self, serializer):
        """
        Returns serializer fields in the Swagger MODEL format
        """
        if serializer is None:
            return

        if hasattr(serializer, '__call__'):
            fields = serializer().get_fields()
        else:
            fields = serializer.get_fields()

        data = OrderedDict({
            'fields': OrderedDict(),
            'required': [],
            'write_only': [],
            'read_only': [],
        })
        for name, field in fields.items():
            if getattr(field, 'write_only', False):
                data['write_only'].append(name)

            if getattr(field, 'read_only', False):
                data['read_only'].append(name)

            if getattr(field, 'required', False):
                data['required'].append(name)

            data_type, data_format = get_data_type(field) or ('string', 'string')
            if data_type == 'hidden':
                continue

            # guess format
            # data_format = 'string'
            # if data_type in BaseMethodIntrospector.PRIMITIVES:
                # data_format = BaseMethodIntrospector.PRIMITIVES.get(data_type)[0]

            description = getattr(field, 'help_text', '')
            if not description or description.strip() == '':
                description = None
            f = {
                'description': description,
                'type': data_type,
                'format': data_format,
                'required': getattr(field, 'required', False),
                'defaultValue': get_default_value(field),
                'readOnly': getattr(field, 'read_only', None),
            }

            # Swagger type is a primitive, format is more specific
            if f['type'] == f['format']:
                del f['format']

            # defaultValue of null is not allowed, it is specific to type
            if f['defaultValue'] is None:
                del f['defaultValue']

            # Min/Max values
            max_value = getattr(field, 'max_value', None)
            min_value = getattr(field, 'min_value', None)
            if max_value is not None and data_type == 'integer':
                f['minimum'] = min_value

            if max_value is not None and data_type == 'integer':
                f['maximum'] = max_value

            # ENUM options
            if data_type in BaseMethodIntrospector.ENUMS:
                if isinstance(field.choices, list):
                    f['enum'] = [k for k, v in field.choices]
                elif isinstance(field.choices, dict):
                    f['enum'] = [k for k, v in field.choices.items()]

            # Support for complex types
            if rest_framework.VERSION < '3.0.0':
                has_many = hasattr(field, 'many') and field.many
            else:
                from rest_framework.serializers import ListSerializer, ManyRelatedField
                has_many = isinstance(field, (ListSerializer, ManyRelatedField))

            if isinstance(field, BaseSerializer) or has_many:
                if isinstance(field, BaseSerializer):
                    field_serializer = IntrospectorHelper.get_serializer_name(field)

                    if getattr(field, 'write_only', False):
                        field_serializer = "Write{}".format(field_serializer)

                    f['type'] = field_serializer
                else:
                    field_serializer = None
                    data_type = 'string'

                if has_many:
                    f['type'] = 'array'
                    if field_serializer:
                        f['items'] = {'$ref': field_serializer}
                    elif data_type in BaseMethodIntrospector.PRIMITIVES:
                        f['items'] = {'type': data_type}

            # memorize discovered field
            data['fields'][name] = f

        return data<|MERGE_RESOLUTION|>--- conflicted
+++ resolved
@@ -271,18 +271,12 @@
             fields = serializer().get_fields()
             for name, field in fields.items():
                 if isinstance(field, BaseSerializer):
-<<<<<<< HEAD
-                    serializers_set.add(field)
-                    if field not in found_serializers:
-                        serializers_set.update(self._find_field_serializers((field.__class__, ), serializers_set))
-=======
                     serializers_set.add(get_thing(field, lambda f: f))
                     if field not in found_serializers:
                         serializers_set.update(
                             self._find_field_serializers(
                                 (get_thing(field, lambda f: f.__class__),),
                                 serializers_set))
->>>>>>> 082e0a5c
 
         return serializers_set
 
