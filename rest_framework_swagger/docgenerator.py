--- conflicted
+++ resolved
@@ -1,10 +1,6 @@
 """Generates API documentation by introspection."""
-<<<<<<< HEAD
-from django.contrib.auth.models import AnonymousUser
+import importlib
 from django.utils.module_loading import import_string
-=======
-import importlib
->>>>>>> 37703682
 import rest_framework
 
 from rest_framework import viewsets, mixins
@@ -28,7 +24,18 @@
 class DocumentationGenerator(object):
     def __init__(self, for_user=None, config=None, request=None):
         self.config = config
-        self.user = for_user or AnonymousUser()
+
+        # unauthenticated user is expected to be in the form 'module.submodule.Class' if a value is present
+        unauthenticated_user = SWAGGER_SETTINGS.get('unauthenticated_user')
+
+        # attempt to load unathenticated_user class from settings if a user is not supplied
+        if not for_user and unauthenticated_user:
+            module_name, class_name = unauthenticated_user.rsplit(".", 1)
+            unauthenticated_user_class = getattr(importlib.import_module(module_name), class_name)
+            for_user = unauthenticated_user_class()
+
+        self.user = for_user
+
         self.request = request
         self._tag_matchers = list(map(import_string, self.config.get('tag_matchers')))
         self._operation_filters = list(map(import_string, self.config.get('operation_filters', [])))
@@ -90,23 +97,8 @@
 
         path_item = {}
 
-<<<<<<< HEAD
         for operation in self.get_operations(api_endpoint, introspector):
             path_item[operation.pop('method').lower()] = operation
-=======
-    def __init__(self, for_user=None):
-
-        # unauthenticated user is expected to be in the form 'module.submodule.Class' if a value is present
-        unauthenticated_user = SWAGGER_SETTINGS.get('unauthenticated_user')
-
-        # attempt to load unathenticated_user class from settings if a user is not supplied
-        if not for_user and unauthenticated_user:
-            module_name, class_name = unauthenticated_user.rsplit(".", 1)
-            unauthenticated_user_class = getattr(importlib.import_module(module_name), class_name)
-            for_user = unauthenticated_user_class()
-
-        self.user = for_user
->>>>>>> 37703682
 
         # No operations for this path
         if not path_item:
@@ -381,12 +373,7 @@
 
         Serializer might be ignored if explicitly told in docstring
         """
-<<<<<<< HEAD
-        serializer = method_inspector.get_response_serializer_class()
         doc_parser = method_inspector.yaml_parser
-=======
-        doc_parser = method_inspector.get_yaml_parser()
->>>>>>> 37703682
 
         if doc_parser.get_response_type() is not None:
             # Custom response class detected
