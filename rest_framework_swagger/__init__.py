<<<<<<< HEAD
VERSION = '0.3.6+aiotv.1'
=======
VERSION = '0.3.7'
>>>>>>> 01a2dd83

DEFAULT_SWAGGER_SETTINGS = {
    'exclude_url_names': [],
    'exclude_namespaces': [],
    'api_version': '',
    'api_key': '',
    'relative_paths': False,
    'token_type': 'Token',
    'enabled_methods': ['get', 'post', 'put', 'patch', 'delete'],
    'is_authenticated': False,
    'is_superuser': False,
    'unauthenticated_user': 'django.contrib.auth.models.AnonymousUser',
    'permission_denied_handler': None,
    'resource_access_handler': None,
    'template_path': 'rest_framework_swagger/index.html',
    'doc_expansion': 'none',
    'base_path': ''
}

try:
    from django.conf import settings
    from django.test.signals import setting_changed

    def load_settings(provided_settings):
        global SWAGGER_SETTINGS
        SWAGGER_SETTINGS = provided_settings

        for key, value in DEFAULT_SWAGGER_SETTINGS.items():
            if key not in SWAGGER_SETTINGS:
                SWAGGER_SETTINGS[key] = value

    def reload_settings(*args, **kwargs):
        setting, value = kwargs['setting'], kwargs['value']
        if setting == 'SWAGGER_SETTINGS':
            load_settings(value)

    load_settings(getattr(settings,
                          'SWAGGER_SETTINGS',
                          DEFAULT_SWAGGER_SETTINGS))
    setting_changed.connect(reload_settings)

except:
    SWAGGER_SETTINGS = DEFAULT_SWAGGER_SETTINGS<|MERGE_RESOLUTION|>--- conflicted
+++ resolved
@@ -1,15 +1,10 @@
-<<<<<<< HEAD
-VERSION = '0.3.6+aiotv.1'
-=======
-VERSION = '0.3.7'
->>>>>>> 01a2dd83
+VERSION = '0.3.7+aiotv.1'
 
 DEFAULT_SWAGGER_SETTINGS = {
     'exclude_url_names': [],
     'exclude_namespaces': [],
     'api_version': '',
     'api_key': '',
-    'relative_paths': False,
     'token_type': 'Token',
     'enabled_methods': ['get', 'post', 'put', 'patch', 'delete'],
     'is_authenticated': False,
