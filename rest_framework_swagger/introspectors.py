--- conflicted
+++ resolved
@@ -185,14 +185,12 @@
             if view is not None:
                 if parser.should_omit_serializer():
                     return None
-                try:
-                    serializer_class = view.get_serializer_class()
-                except AssertionError as e:
-                    if "should either include a `serializer_class` attribute, or override the `get_serializer_class()` method." in str(e):  # noqa
-                        serializer_class = None
-                    else:
-                        raise
+                if "should either include a `serializer_class` attribute, or override the `get_serializer_class()` method." in str(e):  # noqa
+                    serializer_class = None
+                else:
+                    raise
                 return serializer_class
+
 
     def create_view(self):
         view = self.callback()
@@ -543,13 +541,8 @@
         # return 'string', 'string' # 'file upload'
     # elif isinstance(field, fields.CharField):
         # return 'string', 'string'
-<<<<<<< HEAD
     elif getattr(field, 'style', {}).get('input_type') == 'password':
         return 'string', 'password'
-
-    elif rest_framework.VERSION >= '3.0.0' and isinstance(field, fields.HiddenField):
-        return 'hidden', 'hidden'
-=======
     elif rest_framework.VERSION >= '3.0.0':
         if isinstance(field, fields.HiddenField):
             return 'hidden', 'hidden'
@@ -557,7 +550,6 @@
             return 'array', 'array'
         else:
             return 'string', 'string'
->>>>>>> 37703682
     else:
         return 'string', 'string'
 
