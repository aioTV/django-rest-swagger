# -*- coding: utf-8 -*-

"""Handles the instrospection of REST Framework Views and ViewSets."""

import itertools
import re
import logging

from django.utils import six

from .compat import strip_tags, get_pagination_attribures
from .yamlparser import YAMLDocstringParser
from .constants import INTROSPECTOR_ENUMS, INTROSPECTOR_PRIMITIVES
from .utils import (normalize_data_format, get_view_description, unique_items,
                    do_markdown, get_serializer_name, get_default_value, get_normalized_data_format)
from abc import ABCMeta, abstractmethod

from django.http import HttpRequest
from django.contrib.admindocs.utils import trim_docstring
from django.utils.encoding import smart_text

import rest_framework
import rest_framework.filters
from rest_framework import viewsets
from rest_framework.utils import formatting
from rest_framework.mixins import ListModelMixin
try:
    import django_filters
except ImportError:
    django_filters = None

logger = logging.getLogger()


PARAMS_PATTERN = re.compile(r' -- ')
URL_PARAMS_PATTERN = re.compile('/{([^}]*)}')


class IntrospectorHelper(object, metaclass=ABCMeta):
    @staticmethod
    def strip_yaml_from_docstring(docstring):
        """
        Strips YAML from the docstring.
        """
        split_lines = trim_docstring(docstring).split('\n')

        cut_off = None
        for index in range(len(split_lines) - 1, -1, -1):
            line = split_lines[index]
            line = line.strip()
            if line == '---':
                cut_off = index
                break
        if cut_off is not None:
            split_lines = split_lines[0:cut_off]

        return "\n".join(split_lines)

    @staticmethod
    def strip_params_from_docstring(docstring):
        """
        Strips the params from the docstring (ie. myparam -- Some param) will
        not be removed from the text body
        """
        split_lines = trim_docstring(docstring).split('\n')

        cut_off = None
        for index, line in enumerate(split_lines):
            line = line.strip()
            if PARAMS_PATTERN.search(line):
                cut_off = index
                break
        if cut_off is not None:
            split_lines = split_lines[0:cut_off]

        return "\n".join(split_lines)

    @staticmethod
    def get_summary(callback, docstring=None):
        """
        Returns the first sentence of the first line of the class docstring
        """
        description = get_view_description(
            callback, html=False, docstring=docstring) \
            .split("\n")[0].split(".")[0]
        description = IntrospectorHelper.strip_yaml_from_docstring(
            description)
        description = IntrospectorHelper.strip_params_from_docstring(
            description)
        description = strip_tags(get_view_description(
            callback, html=True, docstring=description))
        return description


class BaseViewIntrospector(object, metaclass=ABCMeta):
    def __init__(self, callback, path, pattern, user):
        self.callback = callback
        self.path = path
        self.pattern = pattern
        self.user = user
        self._yaml_parser = None

    @property
    def yaml_parser(self):
        if not self._yaml_parser:
            self._yaml_parser = self.get_yaml_parser()
        return self._yaml_parser

    def get_yaml_parser(self):
        parser = YAMLDocstringParser(self)
        return parser

    @abstractmethod
    def __iter__(self):
        pass

    def get_iterator(self):
        return self.__iter__()

    def get_description(self):
        """
        Returns the first sentence of the first line of the class docstring
        """
        return IntrospectorHelper.get_summary(self.callback)

    def get_docs(self):
        return get_view_description(self.callback)


class BaseMethodIntrospector(object, metaclass=ABCMeta):
    ENUMS = INTROSPECTOR_ENUMS
    PRIMITIVES = INTROSPECTOR_PRIMITIVES

    def __init__(self, view_introspector, method):
        self.method = method
        self.parent = view_introspector
        self.callback = view_introspector.callback
        self.path = view_introspector.path
        self.user = view_introspector.user
        self._yaml_parser = None

    def get_module(self):
        return self.callback.__module__

    @property
    def yaml_parser(self):
        if not self._yaml_parser:
            self._yaml_parser = self.get_yaml_parser()
        return self._yaml_parser

    def _default_to_docs(self, object, key):
        data = object.get(key, {})
        if isinstance(data, six.string_types):
            return {'docs': data}
        return data

    def get_yaml_parser(self):
        parser = YAMLDocstringParser(self)
        parent_parser = YAMLDocstringParser(self.parent)
        new_object = {}

        new_object.update(self._default_to_docs(parent_parser.object, "*"))
        new_object.update(self._default_to_docs(parent_parser.object, self.method))

        new_object.update(parser.object)
        new_object.update(self._default_to_docs(parser.object, self.get_http_method().lower()))

        parser.object = new_object
        return parser

    def get_extra_serializer_classes(self):
        return self.yaml_parser.get_extra_serializer_classes(
            self.callback)

    def get_method_overrides(self):
        return getattr(getattr(self.callback, self.method, None), 'kwargs', {})

    def ask_for_serializer_class(self):
        override = self.get_method_overrides().get('serializer_class')
        if override:
            return override

        if hasattr(self.callback, 'get_serializer_class'):
            view = self.create_view()
            if view is not None:
                if parser.should_omit_serializer():
                    return None
                if "should either include a `serializer_class` attribute, or override the `get_serializer_class()` method." in str(e):  # noqa
                    serializer_class = None
                else:
                    raise
                return serializer_class


    def create_view(self):
        view = self.callback()
        if not hasattr(view, 'kwargs'):
            view.kwargs = dict()
        if hasattr(self.parent.pattern, 'default_args'):
            view.kwargs.update(self.parent.pattern.default_args)
        view.request = HttpRequest()
        view.request.user = self.user
        view.request.method = self.method

        mock_view = self.yaml_parser.get_view_mocker(self.callback)
        view = mock_view(view)

        return view

    def get_serializer_class(self):
        serializer = self.yaml_parser.get_serializer_class(self.callback)
        if serializer is None:
            serializer = self.ask_for_serializer_class()
        return serializer

    def get_response_serializer_class(self):
        serializer = self.yaml_parser.get_yaml_response_serializer_class(self.callback)
        if serializer is None:
            serializer = self.get_serializer_class()
        return serializer

    def get_request_serializer_class(self):
        serializer = self.yaml_parser.get_yaml_request_serializer_class(self.callback)
        if serializer is None and self.get_http_method().lower() in {"post", "put", "patch"}:
            serializer = self.get_serializer_class()
        return serializer

    def get_summary(self):
        # If there is no docstring on the method, get class docs
        return IntrospectorHelper.get_summary(self.callback, self.get_description())

    def get_operation_id(self):
        """
        Returns the APIView's operationId. Defaults to generating an ID based on
        the method and path.
        """
        operation_id = self.yaml_parser.object.get('operationId', None)
        if not operation_id:
            operation_id = self.method + "-" + self.path.strip("/").replace("/", "-")

        return operation_id

    def get_consumes(self):
        if not hasattr(self.callback, 'get_parsers'):
            return consumes
        return list(unique_items(r.media_type for r in self.callback().get_parsers()))

    def get_produces(self):
        if not hasattr(self.callback, 'get_renderers'):
            return []
        return list(unique_items(r.media_type for r in self.callback().get_renderers()))

    def _clean_docs(self, docs):
        docs = IntrospectorHelper.strip_yaml_from_docstring(docs)
        docs = IntrospectorHelper.strip_params_from_docstring(docs)
        return docs

    def get_description(self):
        """
        Returns the body of the docstring trimmed before any parameters are
        listed. First, get the class docstring and then get the method's. The
        methods will always inherit the class comments.
        """
        class_docs = self._clean_docs(get_view_description(self.callback))
        method_docs = self._clean_docs(formatting.dedent(smart_text(self.get_docs())))

        if self.yaml_parser.get_param('replace_docs', False):
            docstring_body = method_docs
        else:
            docstring_body = "\n\n".join([docstring for docstring in
                                          [class_docs, method_docs] if docstring])

        explicit_docs = self.yaml_parser.get_param("docs", None)
        if explicit_docs is not None:
            docstring_body = explicit_docs.format(super=docstring_body)

        return docstring_body.strip()

    def get_parameters(self):
        """
        Returns parameters for an API. Parameters are a combination of HTTP
        query parameters as well as HTTP body parameters that are defined by
        the DRF serializer fields
        """
        params = []
        query_params = self.build_query_parameters()
        pagination_params = self.build_pagination_parameters()
        query_params.extend(self.build_query_params_from_default_backends())

        if django_filters is not None:
            query_params.extend(self.build_query_parameters_from_django_filters())

        if query_params:
            params += query_params

        if pagination_params:
            params += pagination_params

        return params

    def get_http_method(self):
        return self.method

    @abstractmethod
    def get_docs(self):
        return ''

    def retrieve_docstring(self):
        """
        Attempts to fetch the docs for a class method. Returns None
        if the method does not exist
        """
        method = str(self.method).lower()
        if not hasattr(self.callback, method):
            return None

        return get_view_description(getattr(self.callback, method))

    def build_body_parameters(self):
        serializer = self.get_request_serializer_class()
        serializer_name = get_serializer_name(serializer, write=True)

        if serializer_name is None:
            return

        return {
            'name': serializer_name,
            'in': 'body',
            'schema': {
                "$ref": "#/definitions/{}".format(serializer_name)
            }
        }

    def get_form_parameters(self):
        serializer = self.get_request_serializer_class()

        fields = []
        for field in extract_serializer_fields(serializer):
            if field['read_only']:
                continue
            if field['type'] not in {"string", "number", "integer", "boolean", "array"}:
                continue
            parameter = {
                'in': 'formData',
                'name': field['name'],
            }
            normalize_data_format(field['type'], field['format'], parameter)
            for key in ['description', 'required', 'enum']:
                if field[key]:
                    parameter[key] = field[key]
            fields.append(parameter)

        return fields

    def build_path_parameters(self):
        """
        Gets the parameters from the URL
        """
        url_params = URL_PARAMS_PATTERN.findall(self.path)
        params = []

        for param in url_params:
            params.append({
                'name': param,
                'type': 'string',
                'in': 'path',
                'required': True
            })

        return params

    def build_query_parameters(self):
        params = []

        docstring = self.retrieve_docstring() or ''
        docstring += "\n" + get_view_description(self.callback)

        if docstring is None:
            return params

        split_lines = docstring.split('\n')

        for line in split_lines:
            param = line.split(' -- ')
            if len(param) == 2:
                params.append({'in': 'query',
                               'name': param[0].strip(),
                               'description': param[1].strip(),
                               'type': 'string'})

        return params

    def build_pagination_parameters(self):
        paginator = self.callback.pagination_class if hasattr(self.callback, 'pagination_class') else None
        if paginator and self.yaml_parser.get_param('paginated', self.method == 'list'):
            page = paginator.page_query_param
            size = paginator.page_size_query_param
            if not page:
                logger.error("paginator {} on view {} does not have a page query param".format(
                    paginator, self.callback
                ))

            params = [{
                'in': 'query',
                'name': page,
                'description': "Page Number",
                'type': 'integer'
            }]

            if size:
                params.append({
                    'in': 'query',
                    'name': size,
                    'description': "Page Size",
                    'type': 'integer'
                })
            return params
        return None


    def _get_valid_ordering_fields(self, ordering_backend):
        # Based on OrderingBackend#remove_invalid_fields
        valid_fields = getattr(callback, 'ordering_fields', backend_instance.ordering_fields)
        serializer_class = self.get_serializer_class()

        if not serializer_class:
            return valid_fields or []

        if valid_fields is None:
            return [
                field.source or field_name
                for field_name, field in serializer_class().fields.items()
                if not getattr(field, 'write_only', False)
            ]
        if valid_fields == '__all__':
            return [field.name for field in serializer_class.Meta.model._meta.fields]

        return valid_fields or []

    def build_query_params_from_default_backends(self):
        params = []

<<<<<<< HEAD
        # Default to showing filter params only for 'list' operation, but allow overriding this
        if self.method not in self.yaml_parser.get_param('filter_methods', ['list']):
            return params
=======
            choices = []
            if data_type in BaseMethodIntrospector.ENUMS:
                if isinstance(field.choices, list):
                    choices = [k for k, v in field.choices]
                elif isinstance(field.choices, dict):
                    choices = [k for k, v in field.choices.items()]

            if choices:
                # guest data type and format
                data_type, data_format = get_primitive_type(choices[0]) or ('string', 'string')

            f = {
                'paramType': 'form',
                'name': name,
                'description': getattr(field, 'help_text', '') or '',
                'type': data_type,
                'format': data_format,
                'required': getattr(field, 'required', False),
                'defaultValue': get_default_value(field),
            }
>>>>>>> cb999b2c

        for filter_backend in getattr(self.callback, 'filter_backends', []):
            if issubclass(filter_backend, rest_framework.filters.SearchFilter):
                params.append({
                    'in': 'query',
                    'name': filter_backend.search_param,
                    'description': "Search term",
                    'type': 'string'
                })
            if issubclass(filter_backend, rest_framework.filters.OrderingFilter):
                backend_instance = filter_backend()
                default_order = list(backend_instance.get_default_ordering(self.callback)) # TODO
                possible_values = self._get_valid_ordering_fields(backend_instance)

                params.append({
                    'in': 'query',
                    'name': filter_backend.ordering_param,
                    'description': "",
                    'type': 'array',
                    'default': default_order,
                    'collectionFormat': 'csv',
                    'items': {
                        'type': 'string',
                        'enum': possible_values,
                    },
                })

        return params

    def build_query_parameters_from_django_filters(self):
        """
        introspect ``django_filters.FilterSet`` instances.
        """
        params = []

        # Default to showing filter params only for 'list' operation, but allow overriding this
        if self.method not in self.yaml_parser.get_param('filter_methods', ['list']):
            return params

<<<<<<< HEAD
        serializer = self.get_serializer_class()
        model = serializer.Meta.model if serializer else None
=======
            # ENUM options
            if choices:
                f['enum'] = choices
>>>>>>> cb999b2c

        for filter_backend in getattr(self.callback, 'filter_backends', []):
            if not issubclass(filter_backend, rest_framework.filters.DjangoFilterBackend):
                continue
            filter_introspector = DjangoFilterIntrospector(filter_backend, self, model)
            parser = YAMLDocstringParser(self, docstring=filter_introspector.get_yaml())
            params.extend(parser.discover_parameters(filter_introspector))

        return params


def get_primitive_type(var):
    if isinstance(var, bool):
        return 'boolean', 'boolean'
    elif isinstance(var, int):
        return 'integer', 'int32'
    elif isinstance(var, float):
        return 'number', 'float'
    elif isinstance(var, six.string_types):
        return 'string', 'string'
    else:
        return 'string', 'string'  # 'default'


def get_data_type(field):
    # (in swagger 2.0 we might get to use the descriptive types..
    from rest_framework import fields
    if isinstance(field, fields.BooleanField):
        return 'boolean', 'boolean'
    elif field.__class__.__name__ == "JSONField":
        return 'object', 'object'
    elif isinstance(field, fields.ModelField) and field.model_field.__class__.__name__ == "JSONField":
        return 'object', 'object'
    elif isinstance(field, fields.DictField):
        return 'object', 'object'
    elif isinstance(field, fields.ListField):
        return 'array', "array"
    elif hasattr(fields, 'NullBooleanField') and isinstance(field, fields.NullBooleanField):
        return 'boolean', 'boolean'
    # elif isinstance(field, fields.URLField):
        # return 'string', 'string' #  'url'
    # elif isinstance(field, fields.SlugField):
        # return 'string', 'string', # 'slug'
    elif isinstance(field, fields.ChoiceField):
        first_key = list(field.choices)[0]
        if isinstance(first_key, int):
            return 'integer', 'int64'
        return 'string', 'string'
    # elif isinstance(field, fields.EmailField):
        # return 'string', 'string' #  'email'
    # elif isinstance(field, fields.RegexField):
        # return 'string', 'string' # 'regex'
    elif isinstance(field, fields.DateField):
        return 'string', 'date'
    elif isinstance(field, fields.DateTimeField):
        return 'string', 'date-time'  # 'datetime'
    # elif isinstance(field, fields.TimeField):
        # return 'string', 'string' # 'time'
    elif isinstance(field, fields.IntegerField):
        return 'integer', 'int64'  # 'integer'
    elif isinstance(field, fields.FloatField):
        return 'number', 'float'  # 'float'
    # elif isinstance(field, fields.DecimalField):
        # return 'string', 'string' #'decimal'
    # elif isinstance(field, fields.ImageField):
        # return 'string', 'string' # 'image upload'
    # elif isinstance(field, fields.FileField):
        # return 'string', 'string' # 'file upload'
    # elif isinstance(field, fields.CharField):
        # return 'string', 'string'
    elif getattr(field, 'style', {}).get('input_type') == 'password':
        return 'string', 'password'
    elif rest_framework.VERSION >= '3.0.0':
        if isinstance(field, fields.HiddenField):
            return 'hidden', 'hidden'
        elif isinstance(field, fields.ListField):
            return 'array', 'array'
        else:
            return 'string', 'string'
    else:
        return 'string', 'string'


def get_filter_data_type(filter_):
    from django.forms import fields
    mapping = {
        fields.BooleanField: ('boolean', 'boolean'),
        fields.DateField: ('string', 'date'),
        fields.DateTimeField: ('string', 'date-time'),
        fields.IntegerField: ('integer', 'int64'),
        fields.FloatField: ('integer', 'float'),
    }
    for clazz, value in mapping.items():
        if isinstance(filter_.field, clazz):
            return value
    return 'string', 'string'


class APIViewIntrospector(BaseViewIntrospector):
    def __iter__(self):
        for method in self.methods():
            yield APIViewMethodIntrospector(self, method)

    def methods(self):
        return self.callback().allowed_methods


class GenericViewIntrospector(BaseViewIntrospector):
    """
    Instead of retrieving the information from the 'get', 'post', 'put', 'delete'
    methods, we'll use (as we should) the 'list', 'retrieve', 'create', 'update' and
    'destroy' methods of the view
    """

    method_actions = {
        'post': 'create',
        'put': 'update',
        'patch': 'partial_update',
        'delete': 'destroy'
    }

    def __iter__(self):
        for http_method, action in self.methods().items():
            yield GenericViewMethodIntrospector(self, action, http_method)

    def _get_action_from_http_method(self, http_method):
        """
        Gets the corresponding action name for the http_method.
        Since a "GET" method can be a "list" or "retrieve" we'll check
        if the view extends ListModelMixin to convert it
        """
        http_method = http_method.lower()
        if http_method == 'get':
            return 'list' if issubclass(self.callback, ListModelMixin) else 'retrieve'
        if http_method not in self.method_actions:
            return http_method
        return self.method_actions[http_method]

    def methods(self):
        """
        returns a map containing all available http methods for the view and
        their corresponding view method name (action)
        i.e.:
            {
                "post": "create",
                "get": "list"
            }
        """
        methods = {}
        for http_method in self.callback().allowed_methods:
            methods[http_method] = self._get_action_from_http_method(http_method)
        return methods


class WrappedAPIViewIntrospector(BaseViewIntrospector):
    def __iter__(self):
        for method in self.methods():
            yield WrappedAPIViewMethodIntrospector(self, method)

    def methods(self):
        return self.callback().allowed_methods

    def get_notes(self):
        class_docs = get_view_description(self.callback)
        class_docs = IntrospectorHelper.strip_yaml_from_docstring(
            class_docs)
        class_docs = IntrospectorHelper.strip_params_from_docstring(
            class_docs)
        return get_view_description(
            self.callback, html=True, docstring=class_docs)


class APIViewMethodIntrospector(BaseMethodIntrospector):
    def get_docs(self):
        """
        Attempts to retrieve method specific docs for an
        endpoint. If none are available, the class docstring
        will be used
        """
        return self.retrieve_docstring()


class GenericViewMethodIntrospector(BaseMethodIntrospector):

    def __init__(self, view_introspector, action, http_method):
        super(GenericViewMethodIntrospector, self).__init__(view_introspector, action)
        self.http_method = http_method.upper()

    def get_http_method(self):
        return self.http_method

    def get_docs(self):
        """
        Attempts to retrieve method specific docs for an
        endpoint. If none are available, the class docstring
        will be used
        """
        return self.retrieve_docstring()


class WrappedAPIViewMethodIntrospector(BaseMethodIntrospector):
    def get_docs(self):
        """
        Attempts to retrieve method specific docs for an
        endpoint. If none are available, the class docstring
        will be used
        """
        return get_view_description(self.callback)

    def get_module(self):
        from rest_framework_swagger.decorators import wrapper_to_func
        func = wrapper_to_func(self.callback)
        return func.__module__

    def get_notes(self):
        return self.parent.get_notes()

    def get_yaml_parser(self):
        parser = YAMLDocstringParser(self)
        return parser


class ViewSetIntrospector(BaseViewIntrospector):
    """Handle ViewSet introspection."""

    def __init__(self, callback, path, pattern, user, patterns=None):
        super(ViewSetIntrospector, self).__init__(callback, path, pattern, user)
        if not issubclass(callback, viewsets.ViewSetMixin):
            raise Exception("wrong callback passed to ViewSetIntrospector")
        self.patterns = patterns or [pattern]

    def __iter__(self):
        methods = self._resolve_methods()
        for method in methods:
            yield ViewSetMethodIntrospector(self, methods[method], method)

    def methods(self):
        stuff = []
        for pattern in self.patterns:
            if pattern.callback:
                stuff.extend(self._resolve_methods(pattern).values())
        return stuff

    def _resolve_methods(self, pattern=None):
        from .decorators import closure_n_code, get_closure_var
        if pattern is None:
            pattern = self.pattern
        callback = pattern.callback

        try:
            x = closure_n_code(callback)

            while getattr(x.code, 'co_name') != 'view':
                # lets unwrap!
                callback = get_closure_var(callback)
                x = closure_n_code(callback)

            freevars = x.code.co_freevars
        except (AttributeError, IndexError):
            raise RuntimeError(
                'Unable to use callback invalid closure/function ' +
                'specified.')
        else:
            return x.closure[freevars.index('actions')].cell_contents


class ViewSetMethodIntrospector(BaseMethodIntrospector):
    def __init__(self, view_introspector, method, http_method):
        super(ViewSetMethodIntrospector, self).__init__(view_introspector, method)
        self.http_method = http_method.upper()

    def get_http_method(self):
        return self.http_method

    def get_docs(self):
        """
        Attempts to retrieve method specific docs for an
        endpoint. If none are available, the class docstring
        will be used
        """
        return self.retrieve_docstring()

    def create_view(self):
        view = super(ViewSetMethodIntrospector, self).create_view()
        if not hasattr(view, 'action'):
            setattr(view, 'action', self.method)
        view.request.method = self.http_method
        return view

    def build_query_parameters(self):
        parameters = super(ViewSetMethodIntrospector, self) \
            .build_query_parameters()
        view = self.create_view()
        page_size, page_query_param, page_size_query_param = get_pagination_attribures(view)
        if self.method == 'list' and page_size:
            data_type = 'integer'
            if page_query_param:
                parameters.append({
                    'in': 'query',
                    'name': page_query_param,
                    'description': None,
                })
                normalize_data_format(data_type, None, parameters[-1])
            if page_size_query_param:
                parameters.append({
                    'in': 'query',
                    'name': page_size_query_param,
                    'description': None,
                })
                normalize_data_format(data_type, None, parameters[-1])
        return parameters


def extract_serializer_fields(serializer, write=False):
    if serializer is None:
        return []

    if hasattr(serializer, '__call__'):
        fields = serializer().get_fields()
    else:
        fields = serializer.get_fields()

    serializer_data = []
    for name, field in fields.items():
        data_type, data_format = get_data_type(field) or ('string', 'string')

        if data_type == 'hidden':
            continue

        data_format = get_normalized_data_format(data_type, data_format)

        field_data = {
            'minimum': None,
            'maximum': None,
            'enum': None,
            'items': None,
            '$ref': None,
            'name': name,
            'type': data_type,
            'format': data_format,
            'write_only': getattr(field, 'write_only', False),
            'read_only': getattr(field, 'read_only', False),
            'required': getattr(field, 'required', False),
            'default': get_default_value(field),
        }

        help_text = getattr(field, 'help_text', '')
        field_data['description'] = help_text.strip() if help_text else ''

        # guess format
        # data_format = 'string'
        # if data_type in BaseMethodIntrospector.PRIMITIVES:
        # data_format = BaseMethodIntrospector.PRIMITIVES.get(data_type)[0]


        # Min/Max values
        max_value = getattr(field, 'max_value', None)
        min_value = getattr(field, 'min_value', None)

        if data_type == 'integer':
            field_data['minimum'] = min_value
            field_data['maximum'] = max_value

        # ENUM options
        if data_type in BaseMethodIntrospector.ENUMS:
            if isinstance(field.choices, list):
                field_data['enum'] = [k for k, v in field.choices]
            elif isinstance(field.choices, dict):
                field_data['enum'] = [k for k, v in field.choices.items()]

        # Support for complex types
        if rest_framework.VERSION < '3.0.0':
            has_many = hasattr(field, 'many') and field.many
        else:
            from rest_framework.serializers import ListSerializer, ManyRelatedField
            has_many = isinstance(field, (ListSerializer, ManyRelatedField))

        if isinstance(field, rest_framework.serializers.BaseSerializer) or has_many:
            field_serializer = None
            if hasattr(field, 'is_documented') and not field.is_documented:
                field_data['type'] = 'object'
            elif isinstance(field, rest_framework.serializers.BaseSerializer):
                field_serializer = get_serializer_name(field, write)
                if getattr(field, 'write_only', False):
                    field_serializer = "Write{}".format(field_serializer)
                if not has_many:
                    field_data['$ref'] = '#/definitions/' + field_serializer
            else:
                data_type = 'string'

            if has_many:
                field_data['type'] = 'array'
                if field_serializer:
                    field_data['items'] = {'$ref': '#/definitions/' + field_serializer}
                elif data_type in BaseMethodIntrospector.PRIMITIVES:
                    field_data['items'] = {'type': data_type}

        elif isinstance(field, rest_framework.serializers.ListField):
            field_data['type'] = 'array'
            if not field.child:
                field_data['items'] = {'type': 'string'}
            child_type, child_format = get_data_type(field.child) or ('string', 'string')
            field_data['items'] = {'type': child_type}

        serializer_data.append(field_data)
    return serializer_data


class DjangoFilterIntrospector(object):
    def __init__(self, filter_backend, parent, model):
        self.method = parent.method
        self.parent = parent
        self.callback = parent.callback
        self.path = parent.path
        self.user = parent.user

        self.filter_backend = filter_backend
        qs = model.objects.none() if model else None
        self.filter_class = default_filter_class = self.filter_backend.default_filter_set
        if qs is not None:
            self.filter_class = filter_backend().get_filter_class(self.parent.create_view(), qs) or default_filter_class

    def get_yaml(self):
        meta_spec =  getattr(getattr(self.filter_class, 'Meta', None), 'swagger_spec', '')
        doc_string = getattr(self.filter_class, '__doc__', '')
        return meta_spec or doc_string

    def get_http_method(self):
        return self.parent.get_http_method()

    def get_parameters(self):
        if not self.filter_class or self.filter_class == rest_framework.filters.DjangoFilterBackend.default_filter_set:
            return []

        params = []
        for name, filter_ in self.filter_class.base_filters.items():
            data_type, data_format = get_filter_data_type(filter_)
            parameter = {
                'in': 'query',
                'name': name,
            }

            description = filter_.label or getattr(filter_.field, 'help_text', None)
            if description:
                parameter['description'] = description

            normalize_data_format(data_type, data_format, parameter)
            multiple_choices = filter_.extra.get('choices', {})
            if multiple_choices:
                parameter['enum'] = [choice[0] for choice
                                     in itertools.chain(multiple_choices)]
            params.append(parameter)

        return params<|MERGE_RESOLUTION|>--- conflicted
+++ resolved
@@ -440,32 +440,9 @@
     def build_query_params_from_default_backends(self):
         params = []
 
-<<<<<<< HEAD
         # Default to showing filter params only for 'list' operation, but allow overriding this
         if self.method not in self.yaml_parser.get_param('filter_methods', ['list']):
             return params
-=======
-            choices = []
-            if data_type in BaseMethodIntrospector.ENUMS:
-                if isinstance(field.choices, list):
-                    choices = [k for k, v in field.choices]
-                elif isinstance(field.choices, dict):
-                    choices = [k for k, v in field.choices.items()]
-
-            if choices:
-                # guest data type and format
-                data_type, data_format = get_primitive_type(choices[0]) or ('string', 'string')
-
-            f = {
-                'paramType': 'form',
-                'name': name,
-                'description': getattr(field, 'help_text', '') or '',
-                'type': data_type,
-                'format': data_format,
-                'required': getattr(field, 'required', False),
-                'defaultValue': get_default_value(field),
-            }
->>>>>>> cb999b2c
 
         for filter_backend in getattr(self.callback, 'filter_backends', []):
             if issubclass(filter_backend, rest_framework.filters.SearchFilter):
@@ -505,14 +482,8 @@
         if self.method not in self.yaml_parser.get_param('filter_methods', ['list']):
             return params
 
-<<<<<<< HEAD
         serializer = self.get_serializer_class()
         model = serializer.Meta.model if serializer else None
-=======
-            # ENUM options
-            if choices:
-                f['enum'] = choices
->>>>>>> cb999b2c
 
         for filter_backend in getattr(self.callback, 'filter_backends', []):
             if not issubclass(filter_backend, rest_framework.filters.DjangoFilterBackend):
@@ -528,7 +499,7 @@
     if isinstance(var, bool):
         return 'boolean', 'boolean'
     elif isinstance(var, int):
-        return 'integer', 'int32'
+        return 'integer', 'int64'
     elif isinstance(var, float):
         return 'number', 'float'
     elif isinstance(var, six.string_types):
@@ -557,10 +528,7 @@
     # elif isinstance(field, fields.SlugField):
         # return 'string', 'string', # 'slug'
     elif isinstance(field, fields.ChoiceField):
-        first_key = list(field.choices)[0]
-        if isinstance(first_key, int):
-            return 'integer', 'int64'
-        return 'string', 'string'
+        return 'choice', 'choice'
     # elif isinstance(field, fields.EmailField):
         # return 'string', 'string' #  'email'
     # elif isinstance(field, fields.RegexField):
@@ -839,6 +807,17 @@
     for name, field in fields.items():
         data_type, data_format = get_data_type(field) or ('string', 'string')
 
+        choices = []
+        if data_type in BaseMethodIntrospector.ENUMS:
+            if isinstance(field.choices, list):
+                choices = [k for k, v in field.choices]
+            elif isinstance(field.choices, dict):
+                choices = [k for k, v in field.choices.items()]
+
+        if choices:
+            # guest data type and format
+            data_type, data_format = get_primitive_type(choices[0]) or ('string', 'string')
+
         if data_type == 'hidden':
             continue
 
@@ -877,11 +856,8 @@
             field_data['maximum'] = max_value
 
         # ENUM options
-        if data_type in BaseMethodIntrospector.ENUMS:
-            if isinstance(field.choices, list):
-                field_data['enum'] = [k for k, v in field.choices]
-            elif isinstance(field.choices, dict):
-                field_data['enum'] = [k for k, v in field.choices.items()]
+        if choices:
+            f['enum'] = choices
 
         # Support for complex types
         if rest_framework.VERSION < '3.0.0':
