--- conflicted
+++ resolved
@@ -1,10 +1,4 @@
-<<<<<<< HEAD
-=======
-import json
-from django.utils import six
-
 from django.conf import settings
->>>>>>> 37703682
 from django.views.generic import View
 from django.shortcuts import render_to_response, RequestContext
 from django.core.exceptions import PermissionDenied
@@ -48,18 +42,10 @@
         auth_token = getattr(request.user, 'auth_token', None)
         data = {
             'swagger_settings': {
-<<<<<<< HEAD
                 'swagger_file': self.get_json_url(request),
+                'api_version': rfs.SWAGGER_SETTINGS.get('api_version', ''),
                 'user_token': auth_token.key if auth_token else '',
                 'config': self.config,
-=======
-                'discovery_url': "%s/api-docs/" % get_full_base_path(request),
-                'api_key': rfs.SWAGGER_SETTINGS.get('api_key', ''),
-                'api_version': rfs.SWAGGER_SETTINGS.get('api_version', ''),
-                'token_type': rfs.SWAGGER_SETTINGS.get('token_type'),
-                'enabled_methods': mark_safe(
-                    json.dumps(rfs.SWAGGER_SETTINGS.get('enabled_methods'))),
-                'doc_expansion': rfs.SWAGGER_SETTINGS.get('doc_expansion', ''),
             },
             'rest_framework_settings': {
                 'DEFAULT_VERSIONING_CLASS':
@@ -70,7 +56,6 @@
             'django_settings': {
                 'CSRF_COOKIE_NAME': mark_safe(
                     json.dumps(getattr(settings, 'CSRF_COOKIE_NAME', 'csrftoken'))),
->>>>>>> 37703682
             }
         }
         response = render_to_response(
@@ -89,8 +74,7 @@
     permission_classes = (AllowAny,)
     renderer_classes = (JSONRenderer, )
 
-<<<<<<< HEAD
-    def get(self, request, version=None, swagger_config_name=None):
+    def get(self, request, *args, version=None, swagger_config_name=None, **kwargs):
         self.check_permission(request, swagger_config_name)
         paths = self.get_paths()
         generator = DocumentationGenerator(
@@ -102,66 +86,4 @@
 
     def get_paths(self):
         urlparser = UrlParser(self.config, self.request)
-        return urlparser.get_apis()
-=======
-    def get(self, request, *args, **kwargs):
-        apis = [{'path': '/' + path} for path in self.get_resources()]
-        return Response({
-            'apiVersion': rfs.SWAGGER_SETTINGS.get('api_version', ''),
-            'swaggerVersion': '1.2',
-            'basePath': self.get_base_path(),
-            'apis': apis,
-            'info': rfs.SWAGGER_SETTINGS.get('info', {
-                'contact': '',
-                'description': '',
-                'license': '',
-                'licenseUrl': '',
-                'termsOfServiceUrl': '',
-                'title': '',
-            }),
-        })
-
-    def get_base_path(self):
-        try:
-            base_path = rfs.SWAGGER_SETTINGS['base_path']
-        except KeyError:
-            return self.request.build_absolute_uri(
-                self.request.path).rstrip('/')
-        else:
-            protocol = 'https' if self.request.is_secure() else 'http'
-            return '{0}://{1}/{2}'.format(protocol, base_path, 'api-docs')
-
-    def get_resources(self):
-        urlparser = UrlParser()
-        urlconf = getattr(self.request, "urlconf", None)
-        exclude_namespaces = rfs.SWAGGER_SETTINGS.get('exclude_namespaces')
-        apis = urlparser.get_apis(urlconf=urlconf, exclude_namespaces=exclude_namespaces)
-        authorized_apis = filter(lambda a: self.handle_resource_access(self.request, a['pattern']), apis)
-        authorized_apis_list = list(authorized_apis)
-        resources = urlparser.get_top_level_apis(authorized_apis_list)
-        return resources
-
-
-class SwaggerApiView(APIDocView):
-    renderer_classes = (JSONRenderer, )
-
-    def get(self, request, path, *args, **kwargs):
-        apis = self.get_apis_for_resource(path)
-        generator = DocumentationGenerator(for_user=request.user)
-        return Response({
-            'apiVersion': rfs.SWAGGER_SETTINGS.get('api_version', ''),
-            'swaggerVersion': '1.2',
-            'basePath': self.api_full_uri.rstrip('/'),
-            'resourcePath': '/' + path,
-            'apis': generator.generate(apis),
-            'models': generator.get_models(apis),
-        })
-
-    def get_apis_for_resource(self, filter_path):
-        urlparser = UrlParser()
-        urlconf = getattr(self.request, "urlconf", None)
-        apis = urlparser.get_apis(urlconf=urlconf, filter_path=filter_path)
-        authorized_apis = filter(lambda a: self.handle_resource_access(self.request, a['pattern']), apis)
-        authorized_apis_list = list(authorized_apis)
-        return authorized_apis_list
->>>>>>> 37703682
+        return urlparser.get_apis()